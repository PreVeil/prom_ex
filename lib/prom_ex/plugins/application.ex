--- conflicted
+++ resolved
@@ -106,12 +106,9 @@
     poll_rate = Keyword.get(opts, :poll_rate, 5_000)
     stats_poll_rate = Keyword.get(opts, :stats_poll_rate, 10_000)
     metric_prefix = Keyword.get(opts, :metric_prefix, PromEx.metric_prefix(otp_app, :application))
-<<<<<<< HEAD
     otp_module = Keyword.fetch!(opts, :otp_module)
-=======
     duration_unit = Keyword.get(opts, :duration_unit, :millisecond)
     duration_unit_plural = PromEx.Utils.make_plural_atom(duration_unit)
->>>>>>> 6f979435
 
     [Polling.build(
       :application_time_polling_metrics,
